--- conflicted
+++ resolved
@@ -135,14 +135,9 @@
 
 
 class InpaintGenerator(BaseNetwork):
-<<<<<<< HEAD
-    def __init__(self, init_weights=True, flow_align=True, skip_dcn=False, flow_guide=False, token_fusion=False,
-                 token_fusion_simple=False, fusion_skip_connect=False, memory=True):
-=======
     def __init__(self, init_weights=True, flow_align=True, skip_dcn=False, flow_guide=False,
                  token_fusion=False, token_fusion_simple=False, fusion_skip_connect=False,
                  memory=False, max_mem_len=4, compression_factor=4, mem_pool=False):
->>>>>>> 9d8118e4
         super(InpaintGenerator, self).__init__()
         # channel = 256   # default
         # hidden = 512    # default
